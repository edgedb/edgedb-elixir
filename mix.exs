--- conflicted
+++ resolved
@@ -48,10 +48,7 @@
       {:jose, "~> 1.11"},
       {:crc, "~> 0.10.4"},
       {:castore, "~> 0.1.0 or ~> 1.0"},
-<<<<<<< HEAD
-=======
       {:ucwidth, "~> 0.2.0"},
->>>>>>> 1034cea0
       {:nimble_options, "~> 1.0"},
       {:jason, "~> 1.2"},
       {:timex, "~> 3.7", optional: true},
@@ -170,16 +167,6 @@
   defp aliases do
     [
       "edgedb.roles.setup": [
-<<<<<<< HEAD
-        "cmd priv/test/support/scripts/setup-roles.sh"
-      ],
-      "edgedb.roles.reset": [
-        "cmd priv/test/support/scripts/drop-roles.sh",
-        "cmd priv/test/support/scripts/setup-roles.sh"
-      ],
-      "edgedb.docs": [
-        "run priv/test/suppport/scripts/edgedb_docs.exs"
-=======
         "cmd test/support/scripts/setup-roles.sh"
       ],
       "edgedb.roles.reset": [
@@ -188,7 +175,6 @@
       ],
       "edgedb.docs": [
         "run test/support/scripts/edgedb_docs.exs"
->>>>>>> 1034cea0
       ]
     ]
   end
